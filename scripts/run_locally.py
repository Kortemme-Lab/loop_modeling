--- conflicted
+++ resolved
@@ -53,13 +53,8 @@
 
 """
 
-<<<<<<< HEAD
-import os, re, glob, docopt, subprocess
-from libraries import settings
-=======
-import os, re, subprocess
+import os, re, glob, subprocess
 from libraries import settings, docopt
->>>>>>> abec664d
 
 arguments = docopt.docopt(__doc__.format(**locals()))
 script_path = os.path.abspath(arguments['<script>'])
